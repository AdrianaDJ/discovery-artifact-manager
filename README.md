# Introduction

The Discovery Artifact Manager is intended to facilitate testing, publishing,
and synchronization of Toolkit, discovery docs from API explorer, and discovery
based Google client libraries.

# Local machine setup

Install [git-subrepo](https://github.com/ingydotnet/git-subrepo) on your local machine.


# Adding a new client library repo

Use the `git subrepo clone` command, from the root directory of this repository. The NodeJS library, for example, is installed using:

``` shell
git subrepo clone https://github.com/google/google-api-nodejs-client.git clients/nodejs/google-api-nodejs-client
```

# Modifying a client library repo

<<<<<<< HEAD
To make changes to a repo, use the `git subrepo pull` and `git subrepo push` commands. The former will merge your local client with fetched upstream changes, and the allter will actually do the push to the upstream sub-repo. For example, to push the PHP client library:
=======
To make changes to a repo, use the `git subrepo pull` and `git subrepo push` commands. The former will merge your local client with fetched upstream changes, and the latter will actually do the push to the upstream sub-repo. For example, to push the PHP client library:
>>>>>>> 8eb65dd4

``` shell
git subrepo pull clients/php/google-api-php-client-services
git subrepo push clients/php/google-api-php-client-services
```

<<<<<<< HEAD
If you need to reset your HEAD locally after a subrepo push, then you would not want to subsequently pull again (since that will merge the upstream changes you pushed earlier). Instead, you can force-push your chnages by using `git subrepo push --force`.
=======
During the course of your local work, you may find yourself deciding to reset your HEAD locally. If you do this after a subrepo push, trying to reset your HEAD to before the push, then this can cause some complications: you would not want `github subrepo` to subsequently pull again, as it normally does when pushing (since that will merge the upstream changes you pushed earlier). Instead, you can force-push your changes by using `git subrepo push --force`. We're still learning the quirks of `git subrepo`, but a good rule of thumb is to be extremely careful when manipulating references that have already been synced (push or pull) with the external subrepo locations.
>>>>>>> 8eb65dd4

After you push your subrepo, you should also push `discovery-artifact-manager` to your review branch.

# Pushing changes for review

When you make a change to code that lives in `discovery-artifact-manager`, either directly or via subrepos, you should stage your code to your own Github review branch and then create a Pull Request from there to the Github `master` branch.

1. Create a review branch on Github. We'll refer to the name of the branch as `${REVIEW_BRANCH}`.
1. Decide what local branch you'll push. Often, this will be master. We'll refer to this branch as `${LOCAL_BRANCH}`
1. From your local machine, push to the review branch:

```
git push origin ${LOCAL_BRANCH}:${REVIEW_BRANCH}
```

1. On Github, issue a Pull Request against the `master` branch.

<|MERGE_RESOLUTION|>--- conflicted
+++ resolved
@@ -19,22 +19,14 @@
 
 # Modifying a client library repo
 
-<<<<<<< HEAD
-To make changes to a repo, use the `git subrepo pull` and `git subrepo push` commands. The former will merge your local client with fetched upstream changes, and the allter will actually do the push to the upstream sub-repo. For example, to push the PHP client library:
-=======
 To make changes to a repo, use the `git subrepo pull` and `git subrepo push` commands. The former will merge your local client with fetched upstream changes, and the latter will actually do the push to the upstream sub-repo. For example, to push the PHP client library:
->>>>>>> 8eb65dd4
 
 ``` shell
 git subrepo pull clients/php/google-api-php-client-services
 git subrepo push clients/php/google-api-php-client-services
 ```
 
-<<<<<<< HEAD
-If you need to reset your HEAD locally after a subrepo push, then you would not want to subsequently pull again (since that will merge the upstream changes you pushed earlier). Instead, you can force-push your chnages by using `git subrepo push --force`.
-=======
 During the course of your local work, you may find yourself deciding to reset your HEAD locally. If you do this after a subrepo push, trying to reset your HEAD to before the push, then this can cause some complications: you would not want `github subrepo` to subsequently pull again, as it normally does when pushing (since that will merge the upstream changes you pushed earlier). Instead, you can force-push your changes by using `git subrepo push --force`. We're still learning the quirks of `git subrepo`, but a good rule of thumb is to be extremely careful when manipulating references that have already been synced (push or pull) with the external subrepo locations.
->>>>>>> 8eb65dd4
 
 After you push your subrepo, you should also push `discovery-artifact-manager` to your review branch.
 
